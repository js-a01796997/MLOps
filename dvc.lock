--- conflicted
+++ resolved
@@ -9,70 +9,60 @@
       size: 1686247
     - path: src/data_cleaning.py
       hash: md5
-      md5: 7926d0c095b8ed377c73b8916159b989
-      size: 19472
+      md5: e83c4aaddea6d87dcc4df7a8bffd8e0b
+      size: 18961
     outs:
     - path: data/processed/bike_sharing_cleaned.csv
       hash: md5
-      md5: 63f41ae535d8b00f4cc94068540047bb
-      size: 1155905
+      md5: aba16c5849dd5c5680fe5c43d963c2ce
+      size: 1138549
   split_data:
     cmd: uv run src/data_split.py
     deps:
     - path: data/processed/bike_sharing_cleaned.csv
       hash: md5
-      md5: 63f41ae535d8b00f4cc94068540047bb
-      size: 1155905
+      md5: aba16c5849dd5c5680fe5c43d963c2ce
+      size: 1138549
     - path: src/data_split.py
       hash: md5
-      md5: 026bf5a15c98941071f6e7f2a95a475d
-      size: 9244
+      md5: 695f6f1abbc55a0bbe543fc5eee00c58
+      size: 8958
     outs:
     - path: data/processed/test.csv
       hash: md5
-      md5: 5da82bbd9ffda938af6d8f895e3e7b8d
-      size: 555981
+      md5: 298b7cea71f3ca26b2d618066507ab15
+      size: 553376
     - path: data/processed/train.csv
       hash: md5
-      md5: 1f0e8af20b973a06aa9952ab40954b7e
-      size: 2595876
+      md5: 41dfaf2a656981a32421d8491074d451
+      size: 2583727
     - path: data/processed/valid.csv
       hash: md5
-      md5: 3f73cb772ee2da74c2fa5ca15406d4d9
-      size: 556614
+      md5: b0ac1f4d342bc896ce5b23f09528292d
+      size: 554010
   train:
     cmd: uv run src/train_models.py config/models_config.yaml
     deps:
     - path: config/models_config.yaml
       hash: md5
-<<<<<<< HEAD
-      md5: 71ee86d16f6b5b21f696db72706e906c
-      size: 3694
-=======
       md5: fb6d0679bfc84c34e4982de20ed0dbbc
       size: 3562
->>>>>>> 25c0eed7
     - path: data/processed/test.csv
       hash: md5
-      md5: 5da82bbd9ffda938af6d8f895e3e7b8d
-      size: 555981
+      md5: 298b7cea71f3ca26b2d618066507ab15
+      size: 553376
     - path: data/processed/train.csv
       hash: md5
-      md5: 1f0e8af20b973a06aa9952ab40954b7e
-      size: 2595876
+      md5: 41dfaf2a656981a32421d8491074d451
+      size: 2583727
     - path: data/processed/valid.csv
       hash: md5
-      md5: 3f73cb772ee2da74c2fa5ca15406d4d9
-      size: 556614
+      md5: b0ac1f4d342bc896ce5b23f09528292d
+      size: 554010
     - path: src/train_models.py
       hash: md5
-<<<<<<< HEAD
-      md5: 37b2ecbb60015a84a47e6310de6753e2
-      size: 19056
-=======
       md5: 0dded8ceccef0f607601b28cc7bd8c89
       size: 18573
->>>>>>> 25c0eed7
     params:
       config/models_config.yaml:
         mlflow.experiment_name: bike_sharing_demand
@@ -288,30 +278,6 @@
     outs:
     - path: models/model_comparison.csv
       hash: md5
-<<<<<<< HEAD
-      md5: 16483dc3904111f8f92ed0c8e4ce02a4
-      size: 1060
-    - path: models/modelo_elasticnet.pickle
-      hash: md5
-      md5: f996d5d2ed3ce6d772c315852faef655
-      size: 1178
-    - path: models/modelo_lasso_regression.pickle
-      hash: md5
-      md5: cf337e38e8ed19df56ad499f33f3dcf9
-      size: 1163
-    - path: models/modelo_linear_regression.pickle
-      hash: md5
-      md5: 3eb45e651ced13c2fe850cc2d7073409
-      size: 1320
-    - path: models/modelo_ridge_regression.pickle
-      hash: md5
-      md5: 593ef7b8983b293a3ec15946d60cde91
-      size: 1096
-    - path: models/modelo_xgboost.pickle
-      hash: md5
-      md5: 1b5e42f0f899808300800809f884e7c1
-      size: 3508275
-=======
       md5: 9558edc5b8a7e1ea65f0804085d9a99a
       size: 1055
     - path: models/modelo_elasticnet.pickle
@@ -334,15 +300,14 @@
       hash: md5
       md5: f8fe449d3e372b6f49e82c9287e99f47
       size: 3590555
->>>>>>> 25c0eed7
   test:
     cmd: uv run pytest tests/ -v
     deps:
     - path: src/data_cleaning.py
       hash: md5
-      md5: 7926d0c095b8ed377c73b8916159b989
-      size: 19472
+      md5: e83c4aaddea6d87dcc4df7a8bffd8e0b
+      size: 18961
     - path: tests/test_data_cleaning.py
       hash: md5
-      md5: 21b86790cc5f1bce429487c170ec08fb
-      size: 8255+      md5: f78ea69cb97eb1da37be58071296d356
+      size: 8028